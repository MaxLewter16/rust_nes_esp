use std::{io::Write, ops::{Deref, DerefMut, Index, IndexMut}};

use crate::opmap::OP_MAP;

// Primary Registers?
const STACK_RESET: u8 = 0xff;
const STACK: u16 = 0x0100;

// Memory Map constants
// constants specify the start of named section
pub const RAM: u16 = 0;
pub const MMIO: u16 = 0x2000;
pub const EXPANSION_ROM: u16 = 0x4020;
pub const SRAM: u16 = 0x6000;
pub const PROGRAM_ROM: u16 = 0x8000;

struct Program {
    file: Box<[u8]>,
}

impl Index<u16> for Program {
    type Output = u8;
    fn index(&self, address: u16) -> &Self::Output {
        &self.file[(address - PROGRAM_ROM) as usize]
    }
}

impl IndexMut<u16> for Program {
    fn index_mut(&mut self, address: u16) -> &mut Self::Output {
        &mut self.file[(address - 0x8000) as usize]
    }
}

#[repr(u8)]
pub enum ProcessorStatusFlag{
    ///  7 6 5 4 3 2 1 0
    ///  N V _ B D I Z C
    ///  | |   | | | | +--- Carry Flag
    ///  | |   | | | +----- Zero Flag
    ///  | |   | | +------- Interrupt Disable
    ///  | |   | +--------- Decimal Mode (not used on NES)
    ///  | |   +----------- Break Command
    ///  | +--------------- Overflow Flag
    ///  +----------------- Negative Flag
    Carry = 1,
    Zero = 1 << 1,
    Interrupt = 1 << 2,
    Decimal = 1 << 3,
    Break = 1 << 4,
    Overflow = 1 << 6,
    Negative = 1 << 7
}

impl Deref for ProcessorStatusFlag {
    type Target = u8;

    fn deref(&self) -> &Self::Target {
        // safe because of primitive representation
        // see: https://doc.rust-lang.org/reference/items/enumerations.html
        unsafe { &*(self as *const Self as *const u8) }
    }
}

impl DerefMut for ProcessorStatusFlag {
    fn deref_mut(&mut self) -> &mut Self::Target {
        // safe because of primitive representation
        // see: https://doc.rust-lang.org/reference/items/enumerations.html
        unsafe { &mut *(self as *mut Self as *mut u8) }
    }
}

pub struct ProcessorStatus{
    pub flags: u8
}

impl ProcessorStatus {
    pub fn set(&mut self, flag: ProcessorStatusFlag) {
        self.flags |= flag as u8;
    }
    pub fn clear(&mut self, flag: ProcessorStatusFlag) {
        self.flags &= !(flag as u8);
    }
}

impl Default for ProcessorStatus {
    fn default() -> Self {
        Self { flags: 0 }
    }
}

impl Deref for ProcessorStatus {
    type Target = u8;

    fn deref(&self) -> &Self::Target {
        // safe because of primitive representation
        // see: https://doc.rust-lang.org/reference/items/enumerations.html
        unsafe { &*(self as *const Self as *const u8) }
    }
}

impl DerefMut for ProcessorStatus {
    fn deref_mut(&mut self) -> &mut Self::Target {
        // safe because of primitive representation
        // see: https://doc.rust-lang.org/reference/items/enumerations.html
        unsafe { &mut *(self as *mut Self as *mut u8) }
    }
}

pub struct CPU {
    pub memory: Memory,
    pub program_counter: u16,
    pub stack_pointer: u8,
    pub accumulator: u8,
    pub idx_register_x: u8,
    pub idx_register_y: u8,
    pub processor_status: ProcessorStatus,
}

struct Memory {
    program: Program,
    ram: [u8; (MMIO - RAM) as usize],
}

impl Index<u16> for Memory {
    type Output = u8;
    fn index(&self, address: u16) -> &Self::Output {
        if address < MMIO { &self.ram[address as usize] }
        else if address < EXPANSION_ROM {self.mmio(address)}
        else if address < SRAM {
            //Expansion ROM
            &0u8
        }
        else if address < PROGRAM_ROM {
            //SRAM
            &0u8
        }
        else {
            &self.program[address]
        }
    //      Possible refactor, memory needs to be mirrored and this handles out of bounds address
    //     match address {
    //         0x0000..=0x1FFF => &self.ram[(address % 0x0800) as usize], // Mirror every 2 KB
    //         0x2000..=0x3FFF => self.mmio(0x2000 + (address % 8)), // Mirrors every 8 bytes
    //         0x6000..=0x7FFF => &0u8,  // SRAM (not yet implemented)
    //         0x8000..=0xFFFF => &self.program[address],
    //         _ => panic!("Invalid memory access: {:#06X}", address),
    // }
}

impl Memory {
    fn write(&mut self, address: u16, data: u8) {
        if address < MMIO { self.ram[address as usize] = data }
        else if address < EXPANSION_ROM {self.mmio_write(address, data)}
        else if address < SRAM {
            //Expansion ROM
        }
        else if address < PROGRAM_ROM {
            //SRAM
        }
        else {
            self.program[address] = data
        }
    }

    fn from_program(mut program: Vec<u8>) -> Self {
        program.resize(0x10000 - PROGRAM_ROM as usize, 0);
        Memory { program: Program{file: program.into_boxed_slice()}, ram: [0u8; (MMIO - RAM) as usize]}
    }

    fn from_file(path: String) -> Self {
        unimplemented!()
    }

    fn mmio(&self, address: u16) -> &u8 {
        //TODO
        // MMIO_MAP[address]();
        unimplemented!()
    }

    fn mmio_write(&self, address: u16, data: u8) {
        //TODO
        // MMIO_MAP[address]();
        unimplemented!()
    }
}

enum Register {
    X,
    Y
}

impl CPU {
    pub fn with_program(program: Vec<u8>) -> Self {
        CPU {
            memory: Memory::from_program(program),
<<<<<<< HEAD
            program_counter: 0x8000,
            stack_pointer: STACK_RESET,
=======
            program_counter: PROGRAM_ROM,
            stack_pointer: 0,
>>>>>>> 2b6fc0fb
            accumulator: 0,
            idx_register_x: 0,
            idx_register_y: 0,
            processor_status: ProcessorStatus::default(),
        }
    }

    // pub fn new() -> Self {
    //     CPU {
    //         memory: Memory::from_file(""),
    //         program_counter: 0,
    //         idx_register_x: 0,
    //         idx_register_y: 0,
    //         processor_status: ProcessorStatus::new(),
    //         stack_pointer: STACK_RESET,
    //         accumulator: 0
    //     }
    // }

    //execute 'steps' instructions if steps is Some, otherwise run until program terminates
    pub fn execute(&mut self, steps: Option<usize>) {
        if let Some(steps) = steps {
            for _ in 0..steps {self.advance();}
        }
        else { loop {self.advance();} }
    }

    fn advance(&mut self) {
        let i = OP_MAP[self.memory[self.program_counter] as usize];
        self.program_counter += 1;
        i(self);
    }

    fn get_immediate(&mut self) -> u16 {
        let pc = self.program_counter;
        self.program_counter += 1;
        pc
    }

    fn get_zero_page(&mut self) -> u16 {
        let pc = self.program_counter;
        self.program_counter += 1;
        // assume upper address byte is 0
        self.memory[pc] as u16
    }

    fn get_zero_page_xy(&mut self, reg: Register) -> u16 {
        let pc = self.program_counter;
        // assume upper address byte is 0
        self.program_counter += 1;
        match reg {
            Register::X => {
                (self.memory[pc] + self.idx_register_x) as u16
            },
            Register::Y => {
                (self.memory[pc] + self.idx_register_y) as u16
            }
        }
    }

    fn get_zero_page_xy_indirect(&mut self, reg: Register) -> u16 {
        let pc = self.program_counter;
        self.program_counter += 1;
        match reg {
            Register::X => {
                let indirect_address = self.memory[pc] + self.idx_register_x;
                u16::from_le_bytes([self.memory[indirect_address as u16], self.memory[indirect_address as u16 + 1]])
            },
            Register::Y => {
                let indirect_address = self.memory[pc];
                u16::from_le_bytes([self.memory[indirect_address as u16], self.memory[indirect_address as u16 + 1]]) + self.idx_register_y as u16
            }
        }
    }

    /// Fetches an absolute address but does NOT return the value.
    fn get_absolute(&mut self) -> u16 {
        let low = self.memory[self.program_counter];
        let high = self.memory[self.program_counter + 1];

        self.program_counter += 2;

        u16::from_le_bytes([low, high])
    }

    /// Fetches an indexed absolute address (Absolute,X or Absolute,Y)
    fn get_absolute_xy(&mut self, reg: Register) -> u16 {
        let base_addr = self.get_absolute();
        match reg {
            Register::X => base_addr.wrapping_add(self.idx_register_x as u16),
            Register::Y => base_addr.wrapping_add(self.idx_register_y as u16),
        }
    }

    /// Fetches an absolute indirect address value(used for JMP (indirect)).
    fn get_absolute_indirect(&mut self) -> u16 {
        let addr_ptr = self.get_absolute();
        let low = self.memory[addr_ptr];
        let high = self.memory[addr_ptr.wrapping_add(1)];

        u16::from_le_bytes([low, high])
    }

    /*
        store instruction
     */

    pub fn store_a_absolute(&mut self) {
        let address = self.get_absolute();
        self.store(address, self.accumulator);
    }

    pub fn store_a_absolute_x(&mut self) {
        let address = self.get_absolute_xy(Register::X);
        self.store(address, self.accumulator);
    }

    pub fn store_a_absolute_y(&mut self) {
        let address = self.get_absolute_xy(Register::Y);
        self.store(address, self.accumulator);
    }

    pub fn store_a_zero_page(&mut self) {
        let address = self.get_zero_page();
        self.store(address, self.accumulator);
    }

    pub fn store_a_zero_page_x(&mut self) {
        let address = self.get_zero_page_xy(Register::X);
        self.store(address, self.accumulator);
    }

    pub fn store_a_zero_page_x_indirect(&mut self) {
        let address = self.get_zero_page_xy_indirect(Register::X);
        self.store(address, self.accumulator);
    }

    pub fn store_a_zero_page_y_indirect(&mut self) {
        let address = self.get_zero_page_xy_indirect(Register::Y);
        self.store(address, self.accumulator);
    }

    pub fn store_x_absolute(&mut self) {
        let address = self.get_absolute();
        self.store(address, self.idx_register_x);
    }

    pub fn store_x_zero_page(&mut self) {
        let address = self.get_zero_page();
        self.store(address, self.idx_register_x);
    }

    pub fn store_x_zero_page_y(&mut self) {
        let address = self.get_zero_page_xy(Register::Y);
        self.store(address, self.idx_register_x);
    }

    pub fn store_y_absolute(&mut self) {
        let address = self.get_absolute();
        self.store(address, self.idx_register_y);
    }

    pub fn store_y_zero_page(&mut self) {
        let address = self.get_zero_page();
        self.store(address, self.idx_register_y);
    }

    pub fn store_y_zero_page_x(&mut self) {
        let address = self.get_zero_page_xy(Register::X);
        self.store(address, self.idx_register_y);
    }

    #[inline]
    pub fn store(&mut self, address: u16, data: u8) {
        self.memory.write(address, data);
    }

    /*
        or instruction
     */

    pub fn or_immediate(&mut self) {
        let address = self.get_immediate();
        let data = self.memory[address];
        self.or(data);
    }

    pub fn or_absolute(&mut self) {
        let address = self.get_absolute();
        let data = self.memory[address];
        self.or(data);
    }

    pub fn or_absolute_x(&mut self) {
        let address = self.get_absolute_xy(Register::X);
        let data = self.memory[address];
        self.or(data);
    }

    pub fn or_absolute_y(&mut self) {
        let address = self.get_absolute_xy(Register::Y);
        let data = self.memory[address];
        self.or(data);
    }

    pub fn or_zero_page(&mut self) {
        let address = self.get_zero_page();
        let data = self.memory[address];
        self.or(data);
    }

    pub fn or_zero_page_x(&mut self) {
        let address = self.get_zero_page_xy(Register::X);
        let data = self.memory[address];
        self.or(data);
    }

    pub fn or_zero_page_x_indirect(&mut self) {
        let address = self.get_zero_page_xy_indirect(Register::X);
        let data = self.memory[address];
        self.or(data);
    }

    pub fn or_zero_page_y_indirect(&mut self) {
        let address = self.get_zero_page_xy_indirect(Register::Y);
        let data = self.memory[address];
        self.or(data);
    }

    #[inline]
    pub fn or(&mut self, data: u8) {
        self.accumulator |= data;
        //clear relevant flags
        *self.processor_status &= !(*ProcessorStatusFlag::Zero | *ProcessorStatusFlag::Negative);
        //set flags
        *self.processor_status |= (if self.accumulator == 0 {*ProcessorStatusFlag::Zero} else {0}) | (self.accumulator & *ProcessorStatusFlag::Negative);
    }

    pub fn noop(&mut self) {}
}

mod tests {
    use super::*;

    #[test]
    fn test_simple_or() {
        // or 0xaa into Accumulator
        let mut cpu = CPU::with_program(vec![0x09, 0xaa]);
        cpu.advance();
        assert_eq!(cpu.accumulator, 0xaa);
        assert_eq!(cpu.program_counter, 0x8002);
        assert_eq!(*cpu.processor_status, *ProcessorStatusFlag::Negative);
    }

    #[test]
    fn test_simple_store_ram() {
        let mut instr = vec![0x09, 0xaa];
        for i in 0..1<<7 {
            instr.push(0x8d);
            let a = (i * (MMIO / (1<<7)) as u16).to_le_bytes();
            instr.push(a[0]);
            instr.push(a[1]);
        }
        let len = instr.len();
        let mut cpu = CPU::with_program(instr);
        for _ in 0..len {
            cpu.advance();
        }
        for i in 0..1<<7 {
            let a: u16 = i * (MMIO / (1<<7));
            assert_eq!(cpu.memory[a], 0xaa);
        }
    }

    #[test]
    fn test_addressing() {
        //! this test depends on 'or', 'store', and 'transfer' instructions
        //test absolute
        let mut cpu = CPU::with_program(vec![0x09, 0xaa, 0x8d, 0xff, 0x10]);
        cpu.execute(Some(2));
        assert_eq!(cpu.memory[0x10ff], 0xaa);

        //test zero page
        let mut cpu = CPU::with_program(vec![0x09, 0xaa, 0x85, 0xff]);
        cpu.execute(Some(2));
        assert_eq!(cpu.memory[0x00ff], 0xaa);

        //TODO need 'transfer' instructions to get nontrivial values in X/Y
    }
}
<|MERGE_RESOLUTION|>--- conflicted
+++ resolved
@@ -193,13 +193,8 @@
     pub fn with_program(program: Vec<u8>) -> Self {
         CPU {
             memory: Memory::from_program(program),
-<<<<<<< HEAD
-            program_counter: 0x8000,
+            program_counter: PROGRAM_ROM,
             stack_pointer: STACK_RESET,
-=======
-            program_counter: PROGRAM_ROM,
-            stack_pointer: 0,
->>>>>>> 2b6fc0fb
             accumulator: 0,
             idx_register_x: 0,
             idx_register_y: 0,
