--- conflicted
+++ resolved
@@ -613,7 +613,7 @@
                     self.processor_status.remove(ProcessorStatusFlags::CARRY);
                 } else {
                     self.processor_status.insert(ProcessorStatusFlags::CARRY);
-                }  
+                }
 
                 // Detect signed overflow: Occurs if the result has a different sign than A but the same as memory
                 let signed_overflow = (self.accumulator ^ sum) & (!data ^ sum) & 0b10000000 != 0;
@@ -905,7 +905,6 @@
     ], 0b00001000, 0b10101010);
     // or indirect Y (Opcode: 0x31)
     test_and_or_instruction!(test_or_indirect_y, 10, [  // Accum starts at 00
-<<<<<<< HEAD
         0xA0, 0x10,         // LDY #$10 (Y = 0x10)
         0x85, 0x10,         // STA $10 (Low byte of target address)
         0xA9, 0x01,         // LDA #$01
@@ -915,16 +914,6 @@
         0xA9, 0b00001010,   // LDA #0b00001010
         0x11, 0x10          // AND ($10), Y -> AND value at ($10) + Y
     ], 0b00000000, 0b10101010);
-=======
-        0xA0, 0x10,         // LDY #$10 (Y = 0x10)  
-        0x85, 0x10,         // STA $10 (Low byte of target address)  
-        0xA9, 0x01,         // LDA #$01 
-        0x85, 0x11,         // STA $11 (High byte of target address)  
-        0xA9, 0b10101010,   // LDA #0b10101010  
-        0x8D, 0x10, 0x01,   // STA $0110 (target address = $0100 + Y)  
-        0xA9, 0b00001010,   // LDA #0b00001010  
-        0x11, 0x10          // AND ($10), Y -> AND value at ($10) + Y  
-    ], 0b00000000, 0b10101010); 
 // Macro to test ADC instructions
 macro_rules! test_adc_instruction {
     ($name:ident, $num_programs:expr, $program:expr, $initial_a:expr, $expected_a:expr, $expected_flags:expr) => {
@@ -981,7 +970,7 @@
 // Test ADC zero page X (Opcode: 0x75)
 test_adc_instruction!(test_adc_zero_page_x, 5, [0xA2, 0x01, 0xA9, 0x10, 0x85, 0x51, 0xA9, 0x20, 0x75, 0x50], 0x20, 0x30, ProcessorStatusFlags::empty()); // Store 0x10 at 0x51 (0x50 + X), ADC 0x51
 
-// Double check this logic. Pretty sure subtract with carry needs the carry to be set to perform subtraction correctly, otherwise, it will be 1 less than we expected. 
+// Double check this logic. Pretty sure subtract with carry needs the carry to be set to perform subtraction correctly, otherwise, it will be 1 less than we expected.
 
 // Test SBC with carry (Opcode: 0xE9 - Immediate)
 test_sbc_instruction!(test_sbc_immediate, 3, [0x38, 0xA9, 0x20, 0xE9, 0x10], 0x10, ProcessorStatusFlags::CARRY, ProcessorStatusFlags::NEGATIVE | ProcessorStatusFlags::OVERFLOW | ProcessorStatusFlags::ZERO); //CLC, A = 0x20, SBC #0x10 → A = 0x10
@@ -1003,7 +992,6 @@
 
 // Test SBC immediate with signed overflow (Opcode: 0xE9)
 test_sbc_instruction!(test_sbc_immediate_signed_overflow, 3, [0x38, 0xA9, 0x7F, 0xE9, 0x80], 0xFF, ProcessorStatusFlags::OVERFLOW | ProcessorStatusFlags::NEGATIVE, ProcessorStatusFlags::CARRY | ProcessorStatusFlags::ZERO); // A = 0x7F, SBC #0x80 → A = 0xFF, Overflow set
->>>>>>> 1420ce92
 
 // Test SBC causing underflow (Opcode: 0xE9 - Immediate)
 test_sbc_instruction!(test_sbc_underflow, 3, [0x38, 0xA9, 0x10, 0xE9, 0x20], 0xF0, ProcessorStatusFlags::NEGATIVE, ProcessorStatusFlags::CARRY); // A = 0x10, SBC #0x20 → A = 0xF0, Carry set
