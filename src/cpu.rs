--- conflicted
+++ resolved
@@ -173,22 +173,14 @@
         self.memory.read(pc) as u16
     }
 
-<<<<<<< HEAD
     fn get_zero_page_x(&mut self, _check_page_cross: bool) ->u16{
-=======
-    fn get_zero_page_x(&mut self) ->u16 {
->>>>>>> 7d41aaa4
         let pc = self.program_counter;
         // assume upper address byte is 0
         self.program_counter += 1;
         self.memory.read(pc).wrapping_add(self.idx_register_x) as u16
     }
 
-<<<<<<< HEAD
     fn get_zero_page_y(&mut self, _check_page_cross: bool) ->u16{
-=======
-    fn get_zero_page_y(&mut self) ->u16 {
->>>>>>> 7d41aaa4
         let pc = self.program_counter;
         // assume upper address byte is 0
         self.program_counter += 1;
@@ -205,12 +197,11 @@
     fn get_zero_page_y_indirect(&mut self, check_page_cross: bool) -> u16 {
         let pc = self.program_counter;
         self.program_counter += 1;
-<<<<<<< HEAD
     
-        let indirect_address = self.memory[pc];  
+        let indirect_address = self.memory.read(pc);  
         let base_address = u16::from_le_bytes([
-            self.memory[indirect_address as u16],
-            self.memory[indirect_address.wrapping_add(1) as u16]
+            self.memory.read(indirect_address as u16),
+            self.memory.read(indirect_address.wrapping_add(1) as u16)
         ]);
     
         let final_address = base_address.wrapping_add(self.idx_register_y as u16);
@@ -223,18 +214,8 @@
 
     /// Fetches an absolute address but does NOT return the value.
     fn get_absolute(&mut self, _check_page_cross: bool) -> u16 {
-        let low = self.memory[self.program_counter];
-        let high = self.memory[self.program_counter + 1];
-=======
-        let indirect_address = self.memory.read(pc);
-        u16::from_le_bytes([self.memory.read(indirect_address as u16), self.memory.read(indirect_address.wrapping_add(1) as u16)]).wrapping_add(self.idx_register_y as u16)
-    }
-
-    /// Fetches an absolute address but does NOT return the value.
-    fn get_absolute(&mut self) -> u16 {
         let low = self.memory.read(self.program_counter);
         let high = self.memory.read(self.program_counter + 1);
->>>>>>> 7d41aaa4
 
         self.program_counter += 2;
 
@@ -280,12 +261,8 @@
     }
 
     fn get_relative(&mut self) -> u16 {
-<<<<<<< HEAD
         let old_pc = self.program_counter;
-        let offset = (self.memory[old_pc] as i8) as i16;
-=======
-        let offset = (self.memory.read(self.program_counter) as i8) as i16;
->>>>>>> 7d41aaa4
+        let offset = (self.memory.read(old_pc) as i8) as i16;
         self.program_counter += 1;
         //? should it be allowed to branch outside of program memory
         let final_address = self.program_counter.wrapping_add(offset as u16);
@@ -322,13 +299,8 @@
     }
 
     pub fn load_m_a_immediate(&mut self) {
-<<<<<<< HEAD
         let address = self.get_immediate(false);
-        self.accumulator = self.memory[address];
-=======
-        let address = self.get_immediate();
         self.accumulator = self.memory.read(address);
->>>>>>> 7d41aaa4
         self.update_negative_zero_flags(self.accumulator);
     }
 
@@ -364,12 +336,8 @@
             self.push_stack(pc[0]);
             self.push_stack((self.processor_status | ProcessorStatusFlags::BREAK).bits());
             self.processor_status &= !ProcessorStatusFlags::INTERRUPT;
-<<<<<<< HEAD
-            self.program_counter = u16::from_le_bytes([self.memory[0xfffe], self.memory[0xffff]]);
+            self.program_counter = u16::from_le_bytes([self.memory.read(0xfffe), self.memory.read(0xffff)]);
             self.cycle_count += 7;
-=======
-            self.program_counter = u16::from_le_bytes([self.memory.read(0xfffe), self.memory.read(0xffff)]);
->>>>>>> 7d41aaa4
         }
     }
 
@@ -489,13 +457,8 @@
     ($name: ident, $addressing_mode: path, $target: ident, $check_page_cross:literal, $num_cycles:literal) => {
         impl CPU {
             pub fn $name(&mut self) {
-<<<<<<< HEAD
                 let address = $addressing_mode(self, $check_page_cross);
-                self.$target = self.memory[address];
-=======
-                let address = self.$addressing_mode();
                 self.$target = self.memory.read(address);
->>>>>>> 7d41aaa4
                 self.update_negative_zero_flags(self.$target);
                 self.cycle_count += $num_cycles;
             }
@@ -596,13 +559,8 @@
     ($name: ident, $addr_mode: path, $check_page_cross:literal, $num_cycles:literal) => {
         impl CPU {
             pub fn $name(&mut self) {
-<<<<<<< HEAD
                 let address = $addr_mode(self, $check_page_cross);
-                let data = self.memory[address];
-=======
-                let address = $p(self);
                 let data = self.memory.read(address);
->>>>>>> 7d41aaa4
                 self.accumulator |= data;
                 self.update_negative_zero_flags(self.accumulator);
                 self.cycle_count += $num_cycles;
@@ -626,13 +584,8 @@
     ($name: ident, $addr_mode: path, $check_page_cross:literal, $num_cycles:literal) => {
         impl CPU {
             pub fn $name(&mut self) {
-<<<<<<< HEAD
                 let address = $addr_mode(self, $check_page_cross);
-                let data = self.memory[address];
-=======
-                let address = $p(self);
                 let data = self.memory.read(address);
->>>>>>> 7d41aaa4
                 self.accumulator ^= data;
                 self.update_negative_zero_flags(self.accumulator);
                 self.cycle_count += $num_cycles;
@@ -656,13 +609,8 @@
     ($name: ident, $addr_mode: path, $check_page_cross:literal, $num_cycles:literal) => {
         impl CPU {
             pub fn $name(&mut self) {
-<<<<<<< HEAD
                 let address = $addr_mode(self, $check_page_cross);
-                let data = self.memory[address];
-=======
-                let address = $p(self);
                 let data = self.memory.read(address);
->>>>>>> 7d41aaa4
                 self.accumulator &= data;
                 self.update_negative_zero_flags(self.accumulator);
                 self.cycle_count += $num_cycles;
@@ -715,13 +663,8 @@
     ($name:ident, $addr_mode:path, $check_page_cross:literal, $num_cycles:literal) => {
         impl CPU {
             pub fn $name(&mut self) {
-<<<<<<< HEAD
                 let address = $addr_mode(self, $check_page_cross);
-                let data = self.memory[address];
-=======
-                let address = $addr_mode(self);
                 let data = self.memory.read(address);
->>>>>>> 7d41aaa4
 
                 // Extract carry bit as u8 (0 or 1)
                 let carry = if self.processor_status.contains(ProcessorStatusFlags::CARRY) { 1 } else { 0 };
@@ -769,13 +712,8 @@
     ($name:ident, $addr_mode:path, $check_page_cross:literal, $num_cycles:literal) => {
         impl CPU {
             pub fn $name(&mut self) {
-<<<<<<< HEAD
                 let address = $addr_mode(self, $check_page_cross);
-                let data = self.memory[address];
-=======
-                let address = $addr_mode(self);
                 let data = self.memory.read(address);
->>>>>>> 7d41aaa4
 
                 // Extract carry bit as u8 (0 or 1)
                 let carry = if self.processor_status.contains(ProcessorStatusFlags::CARRY) { 1 } else { 0 };
@@ -831,13 +769,8 @@
     ($name:ident, $addr_mode:path, $operation:path, $num_cycles:literal) => {
         impl CPU {
             pub fn $name(&mut self) {
-<<<<<<< HEAD
                 let address = $addr_mode(self, false);
-                let value: u8 = $operation(self.memory[address], 1);
-=======
-                let address = $addr_mode(self);
                 let value: u8 = $operation(self.memory.read(address), 1);
->>>>>>> 7d41aaa4
                 self.memory.write(address, value);
                 self.update_negative_zero_flags(value);
                 self.cycle_count += $num_cycles;
@@ -870,13 +803,8 @@
         impl CPU {
             pub fn $name(&mut self) {
                 // Get the address using the provided addressing mode
-<<<<<<< HEAD
                 let address = $addr_mode(self, false);
-                let mut data = self.memory[address];
-=======
-                let address = $addr_mode(self);
                 let mut data = self.memory.read(address);
->>>>>>> 7d41aaa4
                 // Assign carry bit based on top bit of data
                 self.processor_status.set(ProcessorStatusFlags::CARRY, data >> 7 == 1);
                 data <<= 1;
@@ -902,13 +830,8 @@
         impl CPU {
             pub fn $name(&mut self) {
                 // Get the address using the provided addressing mode
-<<<<<<< HEAD
                 let address = $addr_mode(self, false);
-                let mut data = self.memory[address];
-=======
-                let address = $addr_mode(self);
                 let mut data = self.memory.read(address);
->>>>>>> 7d41aaa4
                 // carry bit becomes bottom bit
                 let bottom_bit = if self.processor_status.contains(ProcessorStatusFlags::CARRY) { 1 } else { 0 };
                 // Assign carry bit based on bit 7
@@ -933,13 +856,8 @@
         impl CPU {
             pub fn $name(&mut self) {
                 // Get the address using the provided addressing mode
-<<<<<<< HEAD
                 let address = $addr_mode(self, false);
-                let mut data = self.memory[address];
-=======
-                let address = $addr_mode(self);
                 let mut data = self.memory.read(address);
->>>>>>> 7d41aaa4
                 // Assign carry bit based on 0th bit of data
                 self.processor_status.set(ProcessorStatusFlags::CARRY, data & 1 == 1);
                 data >>= 1;
@@ -964,13 +882,8 @@
         impl CPU {
             pub fn $name(&mut self) {
                 // Get the address using the provided addressing mode
-<<<<<<< HEAD
                 let address = $addr_mode(self, false);
-                let mut data = self.memory[address];
-=======
-                let address = $addr_mode(self);
                 let mut data = self.memory.read(address);
->>>>>>> 7d41aaa4
                 // carry bit becomes top bit
                 let top_bit = if self.processor_status.contains(ProcessorStatusFlags::CARRY) { 1 } else { 0 };
                 // Assign carry bit based on 0th bit of data
@@ -1003,13 +916,8 @@
     ($name:ident, $addr_mode:path, $num_cycles:literal) => {
         impl CPU {
             pub fn $name(&mut self) {
-<<<<<<< HEAD
                 let address = $addr_mode(self, false);
-                let data = self.memory[address];
-=======
-                let address = $addr_mode(self);
                 let data = self.memory.read(address);
->>>>>>> 7d41aaa4
 
                 // Set the NEGATIVE and OVERFLOW flags based on memory bits 7 and 6
                 self.processor_status.set(ProcessorStatusFlags::NEGATIVE, (data & ProcessorStatusFlags::NEGATIVE.bits()) != 0);
@@ -1035,13 +943,8 @@
     ($name: ident, $register: ident, $addr_mode:path, $check_page_cross:literal, $num_cycles:literal) => {
         impl CPU{
             pub fn $name(&mut self) {
-<<<<<<< HEAD
                 let address = $addr_mode(self, $check_page_cross);
-                let data = self.memory[address];
-=======
-                let address = $addr_mode(self);
                 let data = self.memory.read(address);
->>>>>>> 7d41aaa4
 
                 let result = self.$register.wrapping_sub(data);
 
